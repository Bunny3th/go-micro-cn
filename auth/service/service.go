package service

import (
	"context"
	"fmt"
	"sort"
	"strings"
	"sync"
	"time"

	"github.com/micro/go-micro/v2/auth"
	pb "github.com/micro/go-micro/v2/auth/service/proto"
	"github.com/micro/go-micro/v2/auth/token"
	"github.com/micro/go-micro/v2/auth/token/jwt"
	"github.com/micro/go-micro/v2/client"
	log "github.com/micro/go-micro/v2/logger"
	"github.com/micro/go-micro/v2/util/jitter"
)

<<<<<<< HEAD
// NewAuth returns a new instance of the Auth service
func NewAuth(opts ...auth.Option) auth.Auth {
	options := auth.NewOptions(opts...)

	addrs := options.Addrs
	if len(addrs) == 0 {
		addrs = []string{"127.0.0.1:8010"}
	}

	svc := &svc{options: options, addrs: addrs}

	// load rules periodically from the auth service
	go func() {
		ruleTimer := time.NewTicker(time.Second * 30)

		for {
			time.Sleep(jitter.Do(time.Second * 5))
			svc.loadRules()
			<-ruleTimer.C
		}
	}()

	return svc
}

=======
>>>>>>> bba8c254
// svc is the service implementation of the Auth interface
type svc struct {
	options auth.Options
	auth    pb.AuthService
	rule    pb.RulesService
	jwt     token.Provider
	addrs   []string

	rules []*pb.Rule
	sync.Mutex
}

func (s *svc) String() string {
	return "service"
}

func (s *svc) Init(opts ...auth.Option) {
	for _, o := range opts {
		o(&s.options)
	}

	if s.options.Client == nil {
		s.options.Client = client.DefaultClient
	}

	s.auth = pb.NewAuthService("go.micro.auth", s.options.Client)
	s.rule = pb.NewRulesService("go.micro.auth", s.options.Client)

	// if we have a JWT public key passed as an option,
	// we can decode tokens with the type "JWT" locally
	// and not have to make an RPC call
	if key := s.options.PublicKey; len(key) > 0 {
		s.jwt = jwt.NewTokenProvider(token.WithPublicKey(key))
	}
}

func (s *svc) Options() auth.Options {
	s.Lock()
	defer s.Unlock()
	return s.options
}

// Generate a new account
func (s *svc) Generate(id string, opts ...auth.GenerateOption) (*auth.Account, error) {
	options := auth.NewGenerateOptions(opts...)

	rsp, err := s.auth.Generate(context.TODO(), &pb.GenerateRequest{
		Id:        id,
		Type:      options.Type,
		Secret:    options.Secret,
		Roles:     options.Roles,
		Metadata:  options.Metadata,
		Provider:  options.Provider,
		Namespace: options.Namespace,
	}, client.WithAddress(s.addrs...))
	if err != nil {
		return nil, err
	}

	return serializeAccount(rsp.Account), nil
}

// Grant access to a resource
func (s *svc) Grant(role string, res *auth.Resource) error {
	_, err := s.rule.Create(context.TODO(), &pb.CreateRequest{
		Role:   role,
		Access: pb.Access_GRANTED,
		Resource: &pb.Resource{
			Namespace: res.Namespace,
			Type:      res.Type,
			Name:      res.Name,
			Endpoint:  res.Endpoint,
		},
	}, client.WithAddress(s.addrs...))
	return err
}

// Revoke access to a resource
func (s *svc) Revoke(role string, res *auth.Resource) error {
	_, err := s.rule.Delete(context.TODO(), &pb.DeleteRequest{
		Role:   role,
		Access: pb.Access_GRANTED,
		Resource: &pb.Resource{
			Namespace: res.Namespace,
			Type:      res.Type,
			Name:      res.Name,
			Endpoint:  res.Endpoint,
		},
	}, client.WithAddress(s.addrs...))
	return err
}

// Verify an account has access to a resource
func (s *svc) Verify(acc *auth.Account, res *auth.Resource) error {
	// load the rules if none are loaded
	s.loadRulesIfEmpty()

	// set the namespace on the resource
	if len(res.Namespace) == 0 {
		res.Namespace = s.Options().Namespace
	}

	queries := [][]string{
		{res.Namespace, res.Type, res.Name, res.Endpoint}, // check for specific role, e.g. service.foo.ListFoo:admin (role is checked in accessForRule)
		{res.Namespace, res.Type, res.Name, "*"},          // check for wildcard endpoint, e.g. service.foo*
		{res.Namespace, res.Type, "*"},                    // check for wildcard name, e.g. service.*
		{res.Namespace, "*"},                              // check for wildcard type, e.g. *
		{"*"},                                             // check for wildcard namespace
	}

	// endpoint is a url which can have wildcard excludes, e.g.
	// "/foo/*" will allow "/foo/bar"
	if comps := strings.Split(res.Endpoint, "/"); len(comps) > 1 {
		for i := 1; i < len(comps); i++ {
			wildcard := fmt.Sprintf("%v/*", strings.Join(comps[0:i], "/"))
			queries = append(queries, []string{res.Type, res.Name, wildcard})
		}
	}

	// set a default account id / namespace to log
	logID := acc.ID
	if len(logID) == 0 {
		logID = "[no account]"
	}
	logNamespace := acc.Namespace
	if len(logNamespace) == 0 {
		logNamespace = "[no namespace]"
	}

	for _, q := range queries {
		for _, rule := range s.listRules(q...) {
			switch accessForRule(rule, acc, res) {
			case pb.Access_UNKNOWN:
				continue // rule did not specify access, check the next rule
			case pb.Access_GRANTED:
				log.Tracef("%v:%v granted access to %v:%v:%v:%v by rule %v", logNamespace, logID, res.Namespace, res.Type, res.Name, res.Endpoint, rule.Id)
				return nil // rule grants the account access to the resource
			case pb.Access_DENIED:
				log.Tracef("%v:%v denied access to %v:%v:%v:%v by rule %v", logNamespace, logID, res.Namespace, res.Type, res.Name, res.Endpoint, rule.Id)
				return auth.ErrForbidden // rule denies access to the resource
			}
		}
	}

	// no rules were found for the resource, default to denying access
	log.Tracef("%v:%v denied access to %v:%v:%v:%v by lack of rule (%v rules found for namespace)", logNamespace, logID, res.Namespace, res.Type, res.Name, res.Endpoint, len(s.listRules(res.Namespace)))
	return auth.ErrForbidden
}

// Inspect a token
func (s *svc) Inspect(token string) (*auth.Account, error) {
	// try to decode JWT locally and fall back to srv if an error occurs
	if len(strings.Split(token, ".")) == 3 && s.jwt != nil {
		return s.jwt.Inspect(token)
	}

	// the token is not a JWT or we do not have the keys to decode it,
	// fall back to the auth service
	rsp, err := s.auth.Inspect(context.TODO(), &pb.InspectRequest{Token: token}, client.WithAddress(s.addrs...))
	if err != nil {
		return nil, err
	}
	return serializeAccount(rsp.Account), nil
}

// Token generation using an account ID and secret
func (s *svc) Token(opts ...auth.TokenOption) (*auth.Token, error) {
	options := auth.NewTokenOptions(opts...)

	rsp, err := s.auth.Token(context.Background(), &pb.TokenRequest{
		Id:           options.ID,
		Secret:       options.Secret,
		RefreshToken: options.RefreshToken,
		TokenExpiry:  int64(options.Expiry.Seconds()),
	}, client.WithAddress(s.addrs...))
	if err != nil {
		return nil, err
	}

	return serializeToken(rsp.Token), nil
}

var ruleJoinKey = ":"

// accessForRule returns a rule status, indicating if a rule permits access to a
// resource for a given account
func accessForRule(rule *pb.Rule, acc *auth.Account, res *auth.Resource) pb.Access {
	if rule.Role == "*" {
		return rule.Access
	}

	for _, role := range acc.Roles {
		if rule.Role == role {
			return rule.Access
		}

		// allow user.anything if role is user.*
		if strings.HasSuffix(rule.Role, ".*") && strings.HasPrefix(rule.Role, role+".") {
			return rule.Access
		}
	}

	return pb.Access_UNKNOWN
}

// listRules gets all the rules from the store which match the filters.
// filters are namespace, type, name and then endpoint.
func (s *svc) listRules(filters ...string) []*pb.Rule {
	s.Lock()
	defer s.Unlock()

	var rules []*pb.Rule
	for _, r := range s.rules {
		if len(filters) > 0 && r.Resource.Namespace != filters[0] {
			continue
		}
		if len(filters) > 1 && r.Resource.Type != filters[1] {
			continue
		}
		if len(filters) > 2 && r.Resource.Name != filters[2] {
			continue
		}
		if len(filters) > 3 && r.Resource.Endpoint != filters[3] {
			continue
		}

		rules = append(rules, r)
	}

	// sort rules by priority
	sort.Slice(rules, func(i, j int) bool {
		return rules[i].Priority < rules[j].Priority
	})

	return rules
}

// loadRules retrieves the rules from the auth service
func (s *svc) loadRules() {
	rsp, err := s.rule.List(context.TODO(), &pb.ListRequest{}, client.WithAddress(s.addrs...))
	s.Lock()
	defer s.Unlock()

	if err != nil {
		log.Errorf("Error listing rules: %v", err)
		return
	}

	s.rules = rsp.Rules
}

func (s *svc) loadRulesIfEmpty() {
	s.Lock()
	rules := s.rules
	s.Unlock()

	if len(rules) == 0 {
		s.loadRules()
	}
}

func serializeToken(t *pb.Token) *auth.Token {
	return &auth.Token{
		AccessToken:  t.AccessToken,
		RefreshToken: t.RefreshToken,
		Created:      time.Unix(t.Created, 0),
		Expiry:       time.Unix(t.Expiry, 0),
	}
}

func serializeAccount(a *pb.Account) *auth.Account {
	return &auth.Account{
		ID:        a.Id,
		Roles:     a.Roles,
		Secret:    a.Secret,
		Metadata:  a.Metadata,
		Provider:  a.Provider,
		Namespace: a.Namespace,
	}
}

// NewAuth returns a new instance of the Auth service
func NewAuth(opts ...auth.Option) auth.Auth {
	options := auth.NewOptions(opts...)

	if options.Client == nil {
		options.Client = client.DefaultClient
	}

	return &svc{
		auth:    pb.NewAuthService("go.micro.auth", options.Client),
		rule:    pb.NewRulesService("go.micro.auth", options.Client),
		options: options,
	}
}<|MERGE_RESOLUTION|>--- conflicted
+++ resolved
@@ -17,34 +17,6 @@
 	"github.com/micro/go-micro/v2/util/jitter"
 )
 
-<<<<<<< HEAD
-// NewAuth returns a new instance of the Auth service
-func NewAuth(opts ...auth.Option) auth.Auth {
-	options := auth.NewOptions(opts...)
-
-	addrs := options.Addrs
-	if len(addrs) == 0 {
-		addrs = []string{"127.0.0.1:8010"}
-	}
-
-	svc := &svc{options: options, addrs: addrs}
-
-	// load rules periodically from the auth service
-	go func() {
-		ruleTimer := time.NewTicker(time.Second * 30)
-
-		for {
-			time.Sleep(jitter.Do(time.Second * 5))
-			svc.loadRules()
-			<-ruleTimer.C
-		}
-	}()
-
-	return svc
-}
-
-=======
->>>>>>> bba8c254
 // svc is the service implementation of the Auth interface
 type svc struct {
 	options auth.Options
@@ -334,9 +306,28 @@
 		options.Client = client.DefaultClient
 	}
 
-	return &svc{
+	addrs := options.Addrs
+	if len(addrs) == 0 {
+		addrs = []string{"127.0.0.1:8010"}
+	}
+
+	service := &svc{
 		auth:    pb.NewAuthService("go.micro.auth", options.Client),
 		rule:    pb.NewRulesService("go.micro.auth", options.Client),
 		options: options,
-	}
+		addrs:   addrs,
+	}
+
+	// load rules periodically from the auth service
+	go func() {
+		ruleTimer := time.NewTicker(time.Second * 30)
+
+		for {
+			time.Sleep(jitter.Do(time.Second * 5))
+			service.loadRules()
+			<-ruleTimer.C
+		}
+	}()
+
+	return service
 }